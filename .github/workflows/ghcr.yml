--- conflicted
+++ resolved
@@ -1,31 +1,15 @@
-<<<<<<< HEAD
 name: Publish Docker image to GHCR
-=======
-name: Publish multi-arch Docker image to GHCR
-
->>>>>>> 5cc7883e
 on:
   push:
     branches: [ main ]
   release:
     types: [published]
-<<<<<<< HEAD
-=======
-  workflow_dispatch:
-
-permissions:
-  contents: read
-  packages: write
-  id-token: write
-
->>>>>>> 5cc7883e
 jobs:
   build-and-push:
     runs-on: ubuntu-latest
     permissions:
       contents: read
       packages: write
-<<<<<<< HEAD
     runs-on: ubuntu-latest
     steps:
       - name: Checkout repository
@@ -34,16 +18,6 @@
       - name: Set up QEMU
         uses: docker/setup-qemu-action@v3
       
-=======
-
-    steps:
-      - name: Checkout repository
-        uses: actions/checkout@v4
-
-      - name: Set up QEMU (for cross-platform emulation)
-        uses: docker/setup-qemu-action@v3
-
->>>>>>> 5cc7883e
       - name: Set up Docker Buildx
         uses: docker/setup-buildx-action@v3
       
@@ -63,20 +37,11 @@
             type=raw,value=latest,enable={{is_default_branch}}
             type=ref,event=tag
             type=sha
-<<<<<<< HEAD
       
       - name: Build and push Docker image
-=======
-
-      - name: Build and push Docker image (multi-arch)
->>>>>>> 5cc7883e
         uses: docker/build-push-action@v6
         with:
           context: .
-<<<<<<< HEAD
-=======
-          push: true
->>>>>>> 5cc7883e
           platforms: linux/amd64,linux/arm64
           tags: ${{ steps.meta.outputs.tags }}
           labels: ${{ steps.meta.outputs.labels }}
